# Redis Cache
[![Build Status](https://travis-ci.org/idealley/feathers-hooks-rediscache.png?branch=master)](https://travis-ci.org/idealley/feathers-hooks-rediscache)
[![Coverage Status](https://coveralls.io/repos/github/idealley/feathers-hooks-rediscache/badge.svg?branch=master)](https://coveralls.io/github/idealley/feathers-hooks-rediscache?branch=master)

> Cache any route with redis

## Installation

```
npm install feathers-hooks-rediscache --save
```

## Purpose
The purpose of these hooks is to provide redis caching for APIs endpoints. 

Each request to an endpoint can be cached. Route variables and params are cached on a per request base. If a param to call is set to true and then to false to responses will be cached.

The cache can be purged for an individual route, but also for a group of routes. This is very useful if you have an API endpoint that creates a list of articles, and an endpoint that returns an individual article. If the article is modified, the list of articles should, most likely, be purged as well. This can be done by calling one endpoint.

In the same fashion if you have many variants of the same endpoint that return similar content based on parameters you can bust the whole group as well:

```
/articles // list
/articles/article //individual item
/articles/article?markdown=true // variant
```

These are all listed in a redis list under `group-articles` and can be busted by calling `/cache/clear/group/article` or `/cache/clear/group/articles` it does not matter. All urls will be purged. 

It was meant to be used over http, not tested with sockets.

## Documentation
Add the different hooks. The order matters (see below). A `cache` object will be added to your response. This is useful as other systems can use this object to purge the cache if needed.

<<<<<<< HEAD
availble routes:
```
=======
Available routes:
```js
>>>>>>> 9d33ce01
/cache/index // returns an array with all the keys
/cache/clear // clears the whole cache
/cache/clear/single/:target // clears a single route if you want to purge a route with params just adds them target?param=1
/cache/clear/group/:target // clears a group
```

## Complete Example

Here's an example of a Feathers server that uses `feathers-hooks-rediscache`. 

```js
const feathers = require('feathers');
const rest = require('feathers-rest');
const hooks = require('feathers-hooks');
const bodyParser = require('body-parser');
const errorHandler = require('feathers-errors/handler');
const routes = require('feathers-hooks-rediscache');

// Initialize the application
const app = feathers()
  .configure(rest())
  .configure(hooks())
  // Needed for parsing bodies (login)
  .use(bodyParser.json())
  .use(bodyParser.urlencoded({ extended: true }))
  // add the cache routes (endpoints) to the app
  .use('/cache', routes)
  .use(errorHandler());

app.listen(3030);

console.log('Feathers app started on 127.0.0.1:3030');
```

Add hooks on the routes that need caching
```js
//services/<service>.hooks.js

const redisBefore = require('feathers-hooks-rediscache').redisBeforeHook;
const redisAfter = require('feathers-hooks-rediscache').redisAfterHook;
const cache = require('feathers-hooks-rediscache').hookCache;


module.exports = {
  before: {
    all: [],
    find: [redisBefore()],
    get: [redisBefore()],
    create: [],
    update: [],
    patch: [],
    remove: []
  },

  after: {
    all: [],
    find: [cache({duration: 3600 * 24 * 7}), redisAfter()],
    get: [cache({duration: 3600 * 24 * 7}), redisAfter()],
    create: [],
    update: [],
    patch: [],
    remove: []
  },

  error: {
    all: [],
    find: [],
    get: [],
    create: [],
    update: [],
    patch: [],
    remove: []
  }
};
```
* the duration is in seconds and will automatically expire
* you may just use `cache()` without specifying a duration, any request will be cached for a day

## to does
* add configuration for the default duration
* add configuration for the redis db (now using defaults) 

## License

Copyright (c) 2017

Licensed under the [MIT license](LICENSE).<|MERGE_RESOLUTION|>--- conflicted
+++ resolved
@@ -32,13 +32,8 @@
 ## Documentation
 Add the different hooks. The order matters (see below). A `cache` object will be added to your response. This is useful as other systems can use this object to purge the cache if needed.
 
-<<<<<<< HEAD
-availble routes:
-```
-=======
 Available routes:
 ```js
->>>>>>> 9d33ce01
 /cache/index // returns an array with all the keys
 /cache/clear // clears the whole cache
 /cache/clear/single/:target // clears a single route if you want to purge a route with params just adds them target?param=1
